
# Modified version of the PyTorch MNIST example to log outputs for OverBoard

from __future__ import print_function
import argparse, sys
import torch
import torch.nn as nn
import torch.nn.functional as F
import torch.optim as optim
from torchvision import datasets, transforms

from overboard import Logger

import mnist_visualization


class Net(nn.Module):
  def __init__(self):
    super(Net, self).__init__()
    self.conv1 = nn.Conv2d(1, 10, kernel_size=5)
    self.conv2 = nn.Conv2d(10, 20, kernel_size=5)
    self.conv2_drop = nn.Dropout2d()
    self.fc1 = nn.Linear(320, 50)
    self.fc2 = nn.Linear(50, 10)

  def forward(self, x):
    x = F.relu(F.max_pool2d(self.conv1(x), 2))
    x = F.relu(F.max_pool2d(self.conv2_drop(self.conv2(x)), 2))
    x = x.view(-1, 320)
    x = F.relu(self.fc1(x))
    x = F.dropout(x, training=self.training)
    x = self.fc2(x)
    return F.log_softmax(x, dim=1)

def train(args, model, device, train_loader, optimizer, epoch, logger):
  model.train()
  for batch_idx, (data, target) in enumerate(train_loader):
    data, target = data.to(device), target.to(device)
    optimizer.zero_grad()
    output = model(data)
    loss = F.nll_loss(output, target)
    loss.backward()
    optimizer.step()
    
    pred = output.max(1, keepdim=True)[1] # get the index of the max log-probability
    accuracy = pred.eq(target.view_as(pred)).double().mean()
    
    # log the loss and accuracy
    logger.update_average({'train.loss': loss.item(), 'train.accuracy': accuracy.item()})
    logger.print(prefix='train')

      # store custom visualization function and related data
      logger.vis('train', mnist_visualization.vis, data.cpu(), target.cpu(), pred.detach().cpu())

def test(args, model, device, test_loader, logger):
  model.eval()
  with torch.no_grad():
    for data, target in test_loader:
      data, target = data.to(device), target.to(device)
      output = model(data)
      loss = F.nll_loss(output, target, reduction='sum')

      pred = output.max(1, keepdim=True)[1] # get the index of the max log-probability
      accuracy = pred.eq(target.view_as(pred)).double().mean()

      # log the loss and accuracy
      logger.update_average({'val.loss': loss.item(), 'val.accuracy': accuracy.item()})

  # display final values in console
<<<<<<< HEAD
  avg = logger.average()
  print(f"Val loss: {avg['val.loss']:.3f}, acc: {avg['val.accuracy']*100:.1f}%")
  
  # store custom visualization function and related data
  logger.vis('val', mnist_visualization.vis, data[:args.batch_size,:].cpu(), target.cpu(), pred.detach().cpu())
=======
  logger.print(prefix='val')
>>>>>>> 8f9926be

def main():
  # Training settings
  parser = argparse.ArgumentParser()
  parser.add_argument("experiment", nargs='?', default="")
  parser.add_argument('--batch-size', type=int, default=64, metavar='N',
            help='input batch size for training (default: 64)')
  parser.add_argument('--test-batch-size', type=int, default=1000, metavar='N',
            help='input batch size for testing (default: 1000)')
  parser.add_argument('--epochs', type=int, default=10, metavar='N',
            help='number of epochs to train (default: 10)')
  parser.add_argument('--lr', type=float, default=0.01, metavar='LR',
            help='learning rate (default: 0.01)')
  parser.add_argument('--momentum', type=float, default=0.5, metavar='M',
            help='SGD momentum (default: 0.5)')
  parser.add_argument('--no-cuda', action='store_true', default=False,
            help='disables CUDA training')
  parser.add_argument('--seed', type=int, default=1, metavar='S',
            help='random seed (default: 1)')
  parser.add_argument('--datadir', type=str, default='/data/mnist/',
            help='MNIST data directory')
  parser.add_argument('--outputdir', type=str, default='/data/mnist-experiments/',
            help='output directory')
  args = parser.parse_args()
  use_cuda = not args.no_cuda and torch.cuda.is_available()
  args.outputdir += '/' + args.experiment

  torch.manual_seed(args.seed)

  device = torch.device("cuda" if use_cuda else "cpu")

  kwargs = {'num_workers': 1, 'pin_memory': True} if use_cuda else {}
  train_loader = torch.utils.data.DataLoader(
    datasets.MNIST(args.datadir, train=True, download=True,
             transform=transforms.Compose([
               transforms.ToTensor(),
               transforms.Normalize((0.1307,), (0.3081,))
             ])),
    batch_size=args.batch_size, shuffle=True, **kwargs)
  test_loader = torch.utils.data.DataLoader(
    datasets.MNIST(args.datadir, train=False, transform=transforms.Compose([
               transforms.ToTensor(),
               transforms.Normalize((0.1307,), (0.3081,))
             ])),
    batch_size=args.test_batch_size, shuffle=True, **kwargs)


  model = Net().to(device)
  optimizer = optim.SGD(model.parameters(), lr=args.lr, momentum=args.momentum)

  # open logging stream
  with Logger(args.outputdir, meta=args) as logger:
    # do training
    for epoch in range(1, args.epochs + 1):
      train(args, model, device, train_loader, optimizer, epoch, logger)
      test(args, model, device, test_loader, logger)

      # record average statistics collected over this epoch (with logger.update_average)
      logger.append()


if __name__ == '__main__':
  main()
<|MERGE_RESOLUTION|>--- conflicted
+++ resolved
@@ -49,9 +49,6 @@
     logger.update_average({'train.loss': loss.item(), 'train.accuracy': accuracy.item()})
     logger.print(prefix='train')
 
-      # store custom visualization function and related data
-      logger.vis('train', mnist_visualization.vis, data.cpu(), target.cpu(), pred.detach().cpu())
-
 def test(args, model, device, test_loader, logger):
   model.eval()
   with torch.no_grad():
@@ -67,15 +64,7 @@
       logger.update_average({'val.loss': loss.item(), 'val.accuracy': accuracy.item()})
 
   # display final values in console
-<<<<<<< HEAD
-  avg = logger.average()
-  print(f"Val loss: {avg['val.loss']:.3f}, acc: {avg['val.accuracy']*100:.1f}%")
-  
-  # store custom visualization function and related data
-  logger.vis('val', mnist_visualization.vis, data[:args.batch_size,:].cpu(), target.cpu(), pred.detach().cpu())
-=======
   logger.print(prefix='val')
->>>>>>> 8f9926be
 
 def main():
   # Training settings
